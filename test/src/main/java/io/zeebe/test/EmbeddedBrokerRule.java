--- conflicted
+++ resolved
@@ -134,6 +134,7 @@
     network.getReplication().setPort(SocketUtil.getNextAddress().port());
     network.getSubscription().setPort(SocketUtil.getNextAddress().port());
     network.getAtomix().setPort(SocketUtil.getNextAddress().port());
+    brokerCfg.getMetrics().setPort(SocketUtil.getNextAddress().port());
   }
 
   @Override
@@ -311,19 +312,6 @@
     }
   }
 
-<<<<<<< HEAD
-  public static void assignSocketAddresses(final BrokerCfg brokerCfg) {
-    final NetworkCfg network = brokerCfg.getNetwork();
-    brokerCfg.getGateway().getNetwork().setPort(SocketUtil.getNextAddress().port());
-    network.getClient().setPort(SocketUtil.getNextAddress().port());
-    network.getManagement().setPort(SocketUtil.getNextAddress().port());
-    network.getReplication().setPort(SocketUtil.getNextAddress().port());
-    network.getSubscription().setPort(SocketUtil.getNextAddress().port());
-    brokerCfg.getMetrics().setPort(SocketUtil.getNextAddress().port());
-  }
-
-=======
->>>>>>> cb9ea88a
   static class TestService implements Service<TestService> {
 
     static final ServiceName<TestService> NAME =
